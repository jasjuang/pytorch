#include <ATen/ATen.h>
#include <ATen/core/op_registration/op_registration.h>
#include <ATen/native/TensorIterator.h>
#include <ATen/native/cpu/Loops.h>
#include <ATen/quantized/Quantizer.h>

#include <algorithm>

namespace at {
namespace native {
namespace {

inline void check_inputs(const Tensor& qa, const Tensor& qb) {
  TORCH_CHECK(
      qa.qscheme() == kPerTensorAffine || qa.qscheme() == kPerTensorSymmetric,
      "Only per tensor quantization is suuported in Add.");
  TORCH_CHECK(
      qa.qscheme() == qb.qscheme(),
      "Both inputs to Add must have the same quantization shceme.");
  TORCH_CHECK(qa.numel() == qb.numel(), "Add operands must be the same size!");
  TORCH_CHECK(
      qa.scalar_type() == qb.scalar_type(),
      "Add operands should have same data type.");
}

// Note: out is assumed to be the same size as self and other.
// Note: Addition is only supported when self, other, out are of the same dtype.
template <bool ReLUFused = false>
Tensor _add_out(Tensor& out, const Tensor& self, const Tensor& other) {
  int64_t zero_point = out.q_zero_point();
  double scale = out.q_scale();
  int64_t self_zero_point = self.q_zero_point();
  double self_scale = self.q_scale();
  int64_t other_zero_point = other.q_zero_point();
  double other_scale = other.q_scale();

  auto iter = TensorIterator::binary_op(out, self, other);
  AT_DISPATCH_QINT_TYPES(out.scalar_type(), "qadd", [&]() {
    cpu_kernel(iter, [&](scalar_t a, scalar_t b) -> scalar_t {
      const auto da = at::dequantize_val(self_scale, self_zero_point, a);
      const auto db = at::dequantize_val(other_scale, other_zero_point, b);
      float c = da + db;
      if (ReLUFused) {
        c = std::max<float>(c, 0.0);
      }
      return at::quantize_val<scalar_t>(scale, zero_point, c);
    });
  });
  return out;
}

template <bool ReLUFused = false>
Tensor _add_scalar_out(Tensor& out, const Tensor& self, Scalar other) {
  int64_t zero_point = out.q_zero_point();
  double scale = out.q_scale();
  int64_t self_zero_point = self.q_zero_point();
  double self_scale = self.q_scale();

  auto iter = TensorIterator::unary_op(out, self);
  AT_DISPATCH_QINT_TYPES(out.scalar_type(), "qadd", [&]() {
    cpu_kernel(iter, [&](scalar_t a) -> scalar_t {
      const auto da = at::dequantize_val(self_scale, self_zero_point, a);
      float c = da + other.toFloat();
      if (ReLUFused) {
        c = std::max<float>(c, 0.0);
      }
      return at::quantize_val<scalar_t>(scale, zero_point, c);
    });
  });
  return out;
}


template <bool ReLUFused = false>
class QAdd final : public c10::OperatorKernel {
 public:
  Tensor operator()(Tensor qa, Tensor qb, double scale, int64_t zero_point) {
    check_inputs(qa, qb);
    auto qc = at::_empty_affine_quantized(
        qa.sizes(),
        at::device(kCPU).dtype(qa.scalar_type()),
        scale,
        zero_point);
    return _add_out<ReLUFused>(qc, qa, qb);
  }
};

template <bool ReLUFused = false>
class QAddOut final : public c10::OperatorKernel {
 public:
  Tensor operator()(Tensor qa, Tensor qb, at::Tensor out) {
    check_inputs(qa, qb);
    check_inputs(qa, out);
    return _add_out<ReLUFused>(out, qa, qb);
  }
};

<<<<<<< HEAD
template <bool ReLUFused = false>
class QAddScalar final : public c10::OperatorKernel {
 public:
  Tensor operator()(Tensor qa, Scalar b,
                    double scale, int64_t zero_point) {
  TORCH_CHECK(qa.qscheme() == kPerTensorAffine ||
              qa.qscheme() == kPerTensorSymmetric,
              "Only per tensor quantization is suuported in Add.");
    auto qc = at::_empty_affine_quantized(qa.sizes(),
      at::device(kCPU).dtype(qa.scalar_type()), scale, zero_point);
    return _add_scalar_out<ReLUFused>(qc, qa, b);
  }
};

template <bool ReLUFused = false>
class QAddScalarOut final : public c10::OperatorKernel {
 public:
  Tensor operator()(Tensor qa, Scalar b, Tensor out) {
    check_inputs(qa, out);
    return _add_scalar_out<ReLUFused>(out, qa, b);
  }
};

static auto registry = c10::RegisterOperators()
.op("quantized::add(Tensor qa, Tensor qb, float scale, int zero_point)"
     "-> Tensor qc",
    c10::RegisterOperators::options()
      .kernel<QAdd</*ReLUFused=*/false>>(QuantizedCPUTensorId()))
.op("quantized::add_relu(Tensor qa, Tensor qb, float scale, int zero_point)"
     "-> Tensor qc",
    c10::RegisterOperators::options()
      .kernel<QAdd</*ReLUFused=*/true>>(QuantizedCPUTensorId()))
.op("quantized::add_out(Tensor qa, Tensor qb, Tensor out)"
     "-> Tensor out",
    c10::RegisterOperators::options()
      .kernel<QAddOut</*ReLUFused=*/false>>(QuantizedCPUTensorId()))
.op("quantized::add_relu_out(Tensor qa, Tensor qb, Tensor out)"
     "-> Tensor out",
    c10::RegisterOperators::options()
      .kernel<QAddOut</*ReLUFused=*/true>>(QuantizedCPUTensorId()))
.op("quantized::add_scalar(Tensor qa, Scalar b, float scale, int zero_point)"
     "-> Tensor qc",
    c10::RegisterOperators::options()
      .kernel<QAddScalar</*ReLUFused=*/false>>(QuantizedCPUTensorId()))
.op("quantized::add_scalar_relu(Tensor qa, Scalar b, float scale,"
     "int zero_point) -> Tensor qc",
    c10::RegisterOperators::options()
      .kernel<QAddScalar</*ReLUFused=*/true>>(QuantizedCPUTensorId()))
.op("quantized::add_scalar_out(Tensor qa, Scalar b, Tensor out)"
     "-> Tensor out",
    c10::RegisterOperators::options()
      .kernel<QAddScalarOut</*ReLUFused=*/false>>(QuantizedCPUTensorId()))
.op("quantized::add_scalar_relu_out(Tensor qa, Scalar b, Tensor out)"
     "-> Tensor out",
    c10::RegisterOperators::options()
      .kernel<QAddScalarOut</*ReLUFused=*/true>>(QuantizedCPUTensorId()));
}  // namespace
}}  // namespace at::native
=======
static auto registry =
    c10::RegisterOperators()
        .op("quantized::add(Tensor qa, Tensor qb, float scale, int zero_point)"
            "-> Tensor qc",
            c10::RegisterOperators::options().kernel<QAdd</*ReLUFused=*/false>>(
                QuantizedCPUTensorId()))
        .op("quantized::add_relu(Tensor qa, Tensor qb, float scale, int zero_point)"
            "-> Tensor qc",
            c10::RegisterOperators::options().kernel<QAdd</*ReLUFused=*/true>>(
                QuantizedCPUTensorId()))
        .op("quantized::add_out(Tensor qa, Tensor qb, Tensor out)"
            "-> Tensor out",
            c10::RegisterOperators::options()
                .kernel<QAddOut</*ReLUFused=*/false>>(QuantizedCPUTensorId()))
        .op("quantized::add_relu_out(Tensor qa, Tensor qb, Tensor out)"
            "-> Tensor out",
            c10::RegisterOperators::options()
                .kernel<QAddOut</*ReLUFused=*/true>>(QuantizedCPUTensorId()));
} // namespace
} // namespace native
} // namespace at
>>>>>>> 7cdc0d67
<|MERGE_RESOLUTION|>--- conflicted
+++ resolved
@@ -95,7 +95,7 @@
   }
 };
 
-<<<<<<< HEAD
+
 template <bool ReLUFused = false>
 class QAddScalar final : public c10::OperatorKernel {
  public:
@@ -153,27 +153,4 @@
     c10::RegisterOperators::options()
       .kernel<QAddScalarOut</*ReLUFused=*/true>>(QuantizedCPUTensorId()));
 }  // namespace
-}}  // namespace at::native
-=======
-static auto registry =
-    c10::RegisterOperators()
-        .op("quantized::add(Tensor qa, Tensor qb, float scale, int zero_point)"
-            "-> Tensor qc",
-            c10::RegisterOperators::options().kernel<QAdd</*ReLUFused=*/false>>(
-                QuantizedCPUTensorId()))
-        .op("quantized::add_relu(Tensor qa, Tensor qb, float scale, int zero_point)"
-            "-> Tensor qc",
-            c10::RegisterOperators::options().kernel<QAdd</*ReLUFused=*/true>>(
-                QuantizedCPUTensorId()))
-        .op("quantized::add_out(Tensor qa, Tensor qb, Tensor out)"
-            "-> Tensor out",
-            c10::RegisterOperators::options()
-                .kernel<QAddOut</*ReLUFused=*/false>>(QuantizedCPUTensorId()))
-        .op("quantized::add_relu_out(Tensor qa, Tensor qb, Tensor out)"
-            "-> Tensor out",
-            c10::RegisterOperators::options()
-                .kernel<QAddOut</*ReLUFused=*/true>>(QuantizedCPUTensorId()));
-} // namespace
-} // namespace native
-} // namespace at
->>>>>>> 7cdc0d67
+}}  // namespace at::native