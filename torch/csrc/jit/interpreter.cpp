--- conflicted
+++ resolved
@@ -701,13 +701,8 @@
         // the current thread will continue running before it suspends.
         InterpreterState state(intrusive_from_this());
         e.future->addCallback([state]() {
-<<<<<<< HEAD
           at::launch(InterpreterContinuation(state, Stack(),
               autograd::GradMode::is_enabled()));
-=======
-          c10::global_work_queue().run(InterpreterContinuation(
-              state, Stack(), autograd::GradMode::is_enabled()));
->>>>>>> 999e1e10
         });
 
         return true;
