--- conflicted
+++ resolved
@@ -277,12 +277,7 @@
 void ScriptModuleDeserializer::moduleSetState(
     const script::Module& module,
     IValue state) {
-<<<<<<< HEAD
-  auto setstate = module->find_method("__setstate__");
-=======
-  auto setstate =
-      module.class_compilation_unit()->find_function("__setstate__");
->>>>>>> e8423e2c
+  auto setstate = module.find_method("__setstate__");
 
   TORCH_CHECK(
       setstate,
