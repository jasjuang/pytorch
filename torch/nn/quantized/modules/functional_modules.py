import torch
from torch._ops import ops


class FloatFunctional(torch.nn.Module):
    r"""State collector class for float operatitons.

    The instance of this class can be used instead of the ``torch.`` prefix for
    some operations. See example usage below.

    .. note::

        This class does not provide a ``forward`` hook. Instead, you must use
        one of the underlying functions (e.g. ``add``).

    .. Examples::

        >>> f_add = FloatFunctional()
        >>> a = torch.tensor(3.0)
        >>> b = torch.tensor(4.0)
        >>> f_add.add(a, b)  # Equivalent to ``torch.add(3, 4)

    Valid operation names:
        - add
        - cat

    TODO: The overloads will be landed ONLY after #24259 lands
    """
    def __init__(self):
        super(FloatFunctional, self).__init__()
        self.observer = torch.nn.Identity()

    def forward(self, x):
        raise RuntimeError("FloatFunctional is not intended to use the " +
                           "'forward'. Please use the underlying operation")

    r"""Operation equivalent to ``torch.add(Tensor, Tensor)``"""
    def add(self, x, y):
        # type: (Tensor, Tensor) -> Tensor
        r = torch.add(x, y)
        # TODO: Fix for QAT.
        self.observer(r)
        return r

    r"""Operation equivalent to ``torch.add(Tensor, float)``"""
    def add_scalar(self, x, y):
        # type: (Tensor, float) -> Tensor
        r = torch.add(x, y)
        # TODO: Fix for QAT.
        self.observer(r)
        return r

    r"""Operation equivalent to ``torch.mul(Tensor, Tensor)``"""
    def mul(self, x, y):
        # type: (Tensor, Tensor) -> Tensor
        r = torch.mul(x, y)
        # TODO: Fix for QAT.
        self.observer(r)
        return r

    r"""Operation equivalent to ``torch.mul(Tensor, float)``"""
    def mul_scalar(self, x, y):
        # type: (Tensor, float) -> Tensor
        r = torch.mul(x, y)
        # TODO: Fix for QAT.
        self.observer(r)
        return r

    r"""Operation equivalent to ``torch.cat``"""
    def cat(self, x, dim=0):
        # type: (List[Tensor], int) -> Tensor
        r = torch.cat(x, dim=dim)
        self.observer(r)
        return r


class QFunctional(torch.nn.Module):
    r"""Wrapper class for quantized operatitons.

    The instance of this class can be used instead of the
    ``torch.ops.quantized`` prefix. See example usage below.

    .. note::

        This class does not provide a ``forward`` hook. Instead, you must use
        one of the underlying functions (e.g. ``add``).

    .. Examples::

        >>> q_add = QFunctional('add')
        >>> a = torch.quantize_linear(torch.tensor(3.0), 1.0, 0, torch.qint32)
        >>> b = torch.quantize_linear(torch.tensor(4.0), 1.0, 0, torch.qint32)
        >>> q_add.add(a, b)  # Equivalent to ``torch.ops.quantized.add(3, 4)

    Valid operation names:
        - add
        - cat
    """
    def __init__(self):
        super(QFunctional, self).__init__()

    def forward(self, x):
        raise RuntimeError("Functional is not intended to use the " +
                           "'forward'. Please use the underlying operation")

    r"""Operation equivalent to ``torch.ops.quantized.add``"""
    def add(self, x, y):
        # type: (Tensor, Tensor) -> Tensor
        return ops.quantized.add(x, y, scale=self.scale,
                                 zero_point=self.zero_point)

    r"""Operation equivalent to ``torch.ops.quantized.add(Tensor, float)``"""
    def add_scalar(self, x, y):
        # type: (Tensor, float) -> Tensor
        return ops.quantized.add_scalar(x, y, scale=self.scale,
                                        zero_point=self.zero_point)

    r"""Operation equivalent to ``torch.ops.quantized.mul(Tensor, Tensor)``"""
    def mul(self, x, y):
<<<<<<< HEAD
        # type: (Tensor, Tensor) -> Tensor
        return ops.quantized.add(x, y, scale=self.scale,
=======
        return ops.quantized.mul(x, y, scale=self.scale,
>>>>>>> 93b9d189
                                 zero_point=self.zero_point)

    r"""Operation equivalent to ``torch.ops.quantized.mul(Tensor, float)``"""
    def mul_scalar(self, x, y):
        # type: (Tensor, float) -> Tensor
        return ops.quantized.mul_scalar(x, y, scale=self.scale,
                                        zero_point=self.zero_point)

    r"""Operation equivalent to ``torch.ops.quantized.cat``"""
    def cat(self, x, dim=0):
        # type: (List[Tensor], int) -> Tensor
        return ops.quantized.cat(x, scale=self.scale,
                                 zero_point=self.zero_point, axis=dim)

    @classmethod
    def from_float(cls, mod):
        assert type(mod) == FloatFunctional,\
            "QFunctional.from_float expects an instance of FloatFunctional"
        scale, zero_point = mod.observer.calculate_qparams()
        new_mod = QFunctional()
        new_mod.scale = float(scale)
        new_mod.zero_point = int(zero_point)
        return new_mod<|MERGE_RESOLUTION|>--- conflicted
+++ resolved
@@ -117,12 +117,8 @@
 
     r"""Operation equivalent to ``torch.ops.quantized.mul(Tensor, Tensor)``"""
     def mul(self, x, y):
-<<<<<<< HEAD
         # type: (Tensor, Tensor) -> Tensor
-        return ops.quantized.add(x, y, scale=self.scale,
-=======
         return ops.quantized.mul(x, y, scale=self.scale,
->>>>>>> 93b9d189
                                  zero_point=self.zero_point)
 
     r"""Operation equivalent to ``torch.ops.quantized.mul(Tensor, float)``"""
