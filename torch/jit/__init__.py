--- conflicted
+++ resolved
@@ -1491,17 +1491,14 @@
                     object.__setattr__(self, name, item)
                 elif isinstance(item, Parameter) or (isinstance(item, Module) and item is not self):
                     ScriptModule.__setattr__(self, name, item)
-<<<<<<< HEAD
                 else:
                     # if we can, register it as an attribute
                     supported_types = (int, str, float)
                     if isinstance(item, supported_types):
                         attr = Attribute(item, type(item))
                         ScriptModule.__setattr__(self, name, attr)
-=======
 
             # Copy buffers
->>>>>>> 79c5dc31
             for name in original._buffers:
                 if original._buffers[name] is None:
                     object.__setattr__(self, name, None)
